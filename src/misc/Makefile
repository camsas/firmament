ROOT_DIR=../..
SUFFIX=misc

include ../../include/Makefile.config
include ../../include/Makefile.common

<<<<<<< HEAD
all: event_logging.o utils.o
	$(AR) rcs $(BUILD_DIR)/misc/libfirmament_misc.a \
=======
all: libfirmamemnt_misc.a

libfirmament_misc.a: event_logging.o utils.o
	@$(AR) rcs $(BUILD_DIR)/misc/libfirmament_misc.a \
>>>>>>> f1026380
	    $(BUILD_DIR)/misc/event_logging.o \
	    $(BUILD_DIR)/misc/utils.o<|MERGE_RESOLUTION|>--- conflicted
+++ resolved
@@ -4,14 +4,9 @@
 include ../../include/Makefile.config
 include ../../include/Makefile.common
 
-<<<<<<< HEAD
-all: event_logging.o utils.o
-	$(AR) rcs $(BUILD_DIR)/misc/libfirmament_misc.a \
-=======
 all: libfirmamemnt_misc.a
 
 libfirmament_misc.a: event_logging.o utils.o
-	@$(AR) rcs $(BUILD_DIR)/misc/libfirmament_misc.a \
->>>>>>> f1026380
+	$(AR) rcs $(BUILD_DIR)/misc/libfirmament_misc.a \
 	    $(BUILD_DIR)/misc/event_logging.o \
 	    $(BUILD_DIR)/misc/utils.o