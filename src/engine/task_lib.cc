--- conflicted
+++ resolved
@@ -32,7 +32,6 @@
 
   TaskLib::TaskLib()
   : m_adapter_(new StreamSocketsAdapter<BaseMessage>()),
-<<<<<<< HEAD
     chan_(new StreamSocketsChannel<BaseMessage>(
         StreamSocketsChannel<BaseMessage>::SS_TCP)),
     coordinator_uri_(FLAGS_coordinator_uri),
@@ -48,6 +47,7 @@
   VLOG(1) << "Task ID is " << task_id_env;
   CHECK_NOTNULL(task_id_env);
   task_id_ = TaskIDFromString(task_id_env);
+  setUpStorageEngine();
 }
 
 void TaskLib::AwaitNextMessage() {
@@ -88,58 +88,6 @@
       continue;
     } else {
       arg_vec->push_back(argv[i]);
-=======
-  chan_(new StreamSocketsChannel<BaseMessage>(
-  StreamSocketsChannel<BaseMessage>::SS_TCP)),
-  coordinator_uri_(FLAGS_coordinator_uri),
-  resource_id_(ResourceIDFromString(FLAGS_resource_id)),
-  task_error_(false),
-  task_running_(false),
-  heartbeat_seq_number_(0) {
-
-    setUpStorageEngine();
-  }
-
-  void TaskLib::AwaitNextMessage() {
-    // Finally, call back into ourselves.
-    //AwaitNextMessage();
-  }
-
-  bool TaskLib::ConnectToCoordinator(const string& coordinator_uri) {
-    return m_adapter_->EstablishChannel(
-            coordinator_uri, shared_ptr<StreamSocketsChannel<BaseMessage> >(chan_));
-  }
-
-  void TaskLib::Spawn(const ConcreteReference& code,
-          vector<FutureReference>* outputs) {
-    //  VLOG(1) << "Spawning a new task; code reference is " << code.desc().id();
-    // Craft a task spawn message for the new task, using a newly created task
-    // descriptor.
-    BaseMessage msg;
-    SUBMSG_WRITE(msg, task_spawn, creating_task_id, task_id_);
-    TaskDescriptor* new_task =
-            msg.MutableExtension(task_spawn_extn)->mutable_spawned_task_desc();
-    new_task->set_uid(1234);
-    new_task->set_name("");
-    new_task->set_state(TaskDescriptor::CREATED);
-    SendMessageToCoordinator(&msg);
-  }
-
-  void TaskLib::Publish(const vector<ConcreteReference>& references) {
-    LOG(ERROR) << "Output publication currently unimplemented!";
-  }
-
-  void TaskLib::ConvertTaskArgs(int argc, char *argv[], vector<char*>* arg_vec) {
-    VLOG(1) << "Stripping Firmament default arguments...";
-    for (int64_t i = 0; i < argc; ++i) {
-      if (strstr(argv[i], "--tryfromenv") || strstr(argv[i], "--v")) {
-        // Ignore standard arguments that refer to Firmament's task_lib, rather
-        // than being passed through to the user code.
-        continue;
-      } else {
-        arg_vec->push_back(argv[i]);
-      }
->>>>>>> e806b611
     }
     VLOG(1) << arg_vec->size() << " out of " << argc << " original arguments "
             << "remain.";
@@ -154,10 +102,34 @@
       VLOG(1) << "bytes_transferred: " << bytes_transferred;
   }
 
+  bool TaskLib::PullTaskInformationFromCoordinator(TaskID_t task_id,
+                                                   TaskDescriptor* desc) {
+    // Send request for task information to coordinator
+    BaseMessage msg;
+    SUBMSG_WRITE(msg, task_info_req, task_id, task_id);
+    SUBMSG_WRITE(msg, task_info_req, requesting_resource_id,
+                 to_string(resource_id_));
+    SUBMSG_WRITE(msg, task_info_req, requesting_endpoint,
+                 chan_->LocalEndpointString());
+    Envelope<BaseMessage> envelope(&msg);
+    CHECK(chan_->SendS(envelope));
+    // Wait for a response
+    BaseMessage response;
+    Envelope<BaseMessage> recv_envelope(&response);
+    chan_->RecvS(&recv_envelope);
+    CHECK(response.HasExtension(task_info_resp_extn));
+    desc->CopyFrom(SUBMSG_READ(response, task_info_resp, task_desc));
+    VLOG(1) << "Received TD: " << desc->DebugString();
+    return true;
+  }
+
   void TaskLib::Run(int argc, char *argv[]) {
     // TODO(malte): Any setup work goes here
     CHECK(ConnectToCoordinator(coordinator_uri_))
             << "Failed to connect to coordinator; is it reachable?";
+
+    // Pull task information from coordinator if we do not have it already
+    PullTaskInformationFromCoordinator(task_id_, &task_descriptor_);
 
     // Async receive -- the handler is responsible for invoking this again.
     AwaitNextMessage();
@@ -195,6 +167,7 @@
     /* Set up Storage Engine here, returning a void* to the Cache */
     /* Alternate way of doing this: set up cache here and just pass the
      various pointers. */
+    setUpStorageEngine() ; 
 
     boost::thread task_thread(boost::bind(task_main, this, task_id_,
             task_arg_vec));
@@ -247,97 +220,6 @@
     VLOG(1) << "Sending heartbeat message!";
     SendMessageToCoordinator(&bm);
   }
-<<<<<<< HEAD
-  VLOG(1) << arg_vec->size() << " out of " << argc << " original arguments "
-          << "remain.";
-}
-
-void TaskLib::HandleWrite(const boost::system::error_code& error,
-                         size_t bytes_transferred) {
-  VLOG(1) << "In HandleWrite, thread is " << boost::this_thread::get_id();
-  if (error)
-    LOG(ERROR) << "Error returned from async write: " << error.message();
-  else
-    VLOG(1) << "bytes_transferred: " << bytes_transferred;
-}
-
-bool TaskLib::PullTaskInformationFromCoordinator(TaskID_t task_id,
-                                                 TaskDescriptor* desc) {
-  // Send request for task information to coordinator
-  BaseMessage msg;
-  SUBMSG_WRITE(msg, task_info_req, task_id, task_id);
-  SUBMSG_WRITE(msg, task_info_req, requesting_resource_id,
-               to_string(resource_id_));
-  SUBMSG_WRITE(msg, task_info_req, requesting_endpoint,
-               chan_->LocalEndpointString());
-  Envelope<BaseMessage> envelope(&msg);
-  CHECK(chan_->SendS(envelope));
-  // Wait for a response
-  BaseMessage response;
-  Envelope<BaseMessage> recv_envelope(&response);
-  chan_->RecvS(&recv_envelope);
-  CHECK(response.HasExtension(task_info_resp_extn));
-  desc->CopyFrom(SUBMSG_READ(response, task_info_resp, task_desc));
-  VLOG(1) << "Received TD: " << desc->DebugString();
-  return true;
-}
-
-void TaskLib::Run(int argc, char *argv[]) {
-  // First, connect to the coordinator
-  CHECK(ConnectToCoordinator(coordinator_uri_))
-      << "Failed to connect to coordinator; is it reachable?";
-
-  // Pull task information from coordinator if we do not have it already
-  PullTaskInformationFromCoordinator(task_id_, &task_descriptor_);
-
-  // Async receive -- the handler is responsible for invoking this again.
-  AwaitNextMessage();
-
-  // Run task -- this will only return when the task thread has finished.
-  task_running_ = true;
-  RunTask(argc, argv);
-
-  // We have dropped out of the main loop and are exiting
-  // TODO(malte): any cleanup we need to do; terminate running
-  // tasks etc.
-  VLOG(1) << "Dropped out of main loop -- cleaning up...";
-  // task_error_ will be set if the task failed for some reason.
-  SendFinalizeMessage(!task_error_);
-  chan_->Close();
-}
-
-void TaskLib::RunTask(int argc, char *argv[]) {
-  //CHECK(task_desc_.code_dependency.is_consumable());
-  LOG(INFO) << "Invoking task code...";
-  // Convert the arguments
-  vector<char*>* task_arg_vec = new vector<char*>;
-  ConvertTaskArgs(argc, argv, task_arg_vec);
-  // task_main blocks until the task has exited
-  //  exec(task_desc_.code_dependency());
-
-  /* Set up Storage Engine here, returning a void* to the Cache */
-  /* Alternate way of doing this: set up cache here and just pass the
-   various pointers. */
-  
-  setUpStorageEngine() ; 
-  boost::thread task_thread(boost::bind(task_main, this, task_id_,
-  task_running_ = true;
-  // This will check if the task thread has joined once every heartbeat
-  // interval, and go back to sleep if it has not.
-  // TODO(malte): think about whether we'd like some kind of explicit
-  // notification scheme in case the heartbeat interval is large.
-  while (!task_thread.timed_join(
-      boost::posix_time::seconds(FLAGS_heartbeat_interval))) {
-    // TODO(malte): Check if we've exited with an error
-    // if(error)
-    //   task_error_ = true;
-    // Notify the coordinator that we're still running happily
-    VLOG(1) << "Task thread has not yet joined, sending heartbeat...";
-    SendHeartbeat();
-    // TODO(malte): We'll need to receive any potential messages from the
-    // coordinator here, too. This is probably best done by a simple RecvA on
-    // the channel.
-=======
 
   bool TaskLib::SendMessageToCoordinator(BaseMessage* msg) {
     Envelope<BaseMessage> envelope(msg);
@@ -346,7 +228,6 @@
             this,
             boost::asio::placeholders::error,
             boost::asio::placeholders::bytes_transferred));
->>>>>>> e806b611
   }
 
   void TaskLib::setUpStorageEngine() {
