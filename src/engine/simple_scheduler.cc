--- conflicted
+++ resolved
@@ -10,12 +10,9 @@
 #include <map>
 #include <utility>
 
-<<<<<<< HEAD
 #include "storage/reference_types.h"
-=======
 #include "base/reference_types.h"
 #include "base/reference_utils.h"
->>>>>>> 3d242b08
 #include "misc/map-util.h"
 #include "misc/utils.h"
 #include "engine/local_executor.h"
@@ -33,15 +30,10 @@
                                  shared_ptr<TaskMap_t> task_map,
                                  shared_ptr<TopologyManager> topo_mgr,
                                  const string& coordinator_uri)
-<<<<<<< HEAD
     : SchedulerInterface(job_map, resource_map, object_store, task_map),
-      coordinator_uri_(coordinator_uri) {
-=======
-    : SchedulerInterface(job_map, resource_map, object_map, task_map),
       coordinator_uri_(coordinator_uri),
       topology_manager_(topo_mgr),
       scheduling_(false) {
->>>>>>> 3d242b08
   VLOG(1) << "SimpleScheduler initiated.";
 }
 
