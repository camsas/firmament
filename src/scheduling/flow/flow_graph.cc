// The Firmament project
// Copyright (c) 2013 Malte Schwarzkopf <malte.schwarzkopf@cl.cam.ac.uk>
// Copyright (c) 2015 Ionel Gog <ionel.gog@cl.cam.ac.uk>
//
// Representation of a Quincy-style scheduling flow graph.

#include "scheduling/flow/flow_graph.h"

#include <queue>
#include <set>
#include <string>
#include <utility>
#include <vector>
#include <cstdio>
#include <cstdlib>
#include <boost/bind.hpp>

#include "base/common.h"
#include "base/types.h"
#include "misc/map-util.h"
#include "misc/pb_utils.h"
#include "misc/string_utils.h"
#include "misc/utils.h"
#include "scheduling/flow/cost_model_interface.h"
#include "scheduling/flow/dimacs_add_node.h"
#include "scheduling/flow/dimacs_change_arc.h"
#include "scheduling/flow/dimacs_new_arc.h"
#include "scheduling/flow/dimacs_remove_node.h"

DEFINE_bool(preemption, false, "Enable preemption and migration of tasks");
DEFINE_bool(add_root_task_to_graph, true, "Add the job root task to the graph");
DEFINE_bool(randomize_flow_graph_node_ids, false,
            "If true the the flow graph will not generate node ids in order");

namespace firmament {

using machine::topology::TopologyManager;

FlowGraph::FlowGraph(CostModelInterface *cost_model,
                     unordered_set<ResourceID_t,
                       boost::hash<boost::uuids::uuid>>* leaf_res_ids)
    : cost_model_(cost_model),
      current_id_(1),
      leaf_res_ids_(leaf_res_ids) {
  // Add sink and cluster aggregator node
  AddSpecialNodes();
  // We do not randomize the special nodes because the solvers make
  // assumptions about the the id number of the sink node.
  if (FLAGS_randomize_flow_graph_node_ids) {
    PopulateUnusedIds(50);
  }
}

FlowGraph::~FlowGraph() {
  delete cost_model_;
  for (unordered_map<uint64_t, FlowGraphNode*>::iterator it = node_map_.begin();
       it != node_map_.end(); ) {
    unordered_map<uint64_t, FlowGraphNode*>::iterator it_tmp = it;
    ++it;
    DeleteNode(it_tmp->second);
  }
  ResetChanges();
  // XXX(malte): N.B. this leaks memory as we haven't destroyed all of the
  // nodes and arcs in the flow graph (which are allocated on the heap)
}

void FlowGraph::AddGraphChange(DIMACSChange* change) {
  if (change->comment().empty()) {
    change->set_comment("AddGraphChange: anonymous caller");
  }
  graph_changes_.push_back(change);
}

void FlowGraph::AddMachine(ResourceTopologyNodeDescriptor* root) {
  UpdateResourceTopology(root);
}

void FlowGraph::AddArcsForTask(FlowGraphNode* task_node,
                               FlowGraphNode* unsched_agg_node,
                               vector<FlowGraphArc*>* task_arcs) {
  // Cost model may need to do some setup for newly added tasks
  cost_model_->AddTask(task_node->task_id_);
  // We always have an edge to our job's unscheduled node
  FlowGraphArc* unsched_arc = AddArcInternal(task_node, unsched_agg_node);
  // Add this task's potential flow to the per-job unscheduled
  // aggregator's outgoing edge
  AdjustUnscheduledAggToSinkCapacityGeneratingDelta(task_node->job_id_, 1);
  // Assign cost to the (task -> unscheduled agg) edge from cost model
  unsched_arc->cost_ =
      cost_model_->TaskToUnscheduledAggCost(task_node->task_id_);
  // Set up arc to unscheduled aggregator
  unsched_arc->cap_upper_bound_ = 1;
  task_arcs->push_back(unsched_arc);
  vector<ResourceID_t>* task_pref_arcs =
    cost_model_->GetTaskPreferenceArcs(task_node->task_id_);
  // Nothing to do if there are no task preference arcs for this task
  if (!task_pref_arcs)
    return;
  // Otherwise add the arcs
  for (vector<ResourceID_t>::iterator it = task_pref_arcs->begin();
       it != task_pref_arcs->end(); ++it) {
    FlowGraphArc* arc_to_res =
      AddArcInternal(task_node, NodeForResourceID(*it));
    arc_to_res->cost_ =
      cost_model_->TaskToResourceNodeCost(task_node->task_id_, *it);
    arc_to_res->cap_upper_bound_ = 1;
    task_arcs->push_back(arc_to_res);
  }
  delete task_pref_arcs;
}

FlowGraphArc* FlowGraph::AddArcInternal(uint64_t src, uint64_t dst) {
  FlowGraphNode* src_node = FindPtrOrNull(node_map_, src);
  CHECK_NOTNULL(src_node);
  FlowGraphNode* dst_node = FindPtrOrNull(node_map_, dst);
  CHECK_NOTNULL(dst_node);
  FlowGraphArc* arc = new FlowGraphArc(src, dst, src_node, dst_node);
  arc_set_.insert(arc);
  src_node->AddArc(arc);
  return arc;
}

FlowGraphArc* FlowGraph::AddArcInternal(FlowGraphNode* src,
                                        FlowGraphNode* dst) {
  FlowGraphArc* arc = new FlowGraphArc(src->id_, dst->id_, src, dst);
  arc_set_.insert(arc);
  src->AddArc(arc);
  return arc;
}

void FlowGraph::AddArcsFromToOtherEquivNodes(EquivClass_t equiv_class,
                                             FlowGraphNode* ec_node) {
  pair<vector<EquivClass_t>*,
       vector<EquivClass_t>*> equiv_class_to_connect =
    cost_model_->GetEquivClassToEquivClassesArcs(equiv_class);
  // Add incoming arcs.
  if (equiv_class_to_connect.first) {
    for (vector<EquivClass_t>::iterator
           it = equiv_class_to_connect.first->begin();
         it != equiv_class_to_connect.first->end(); ++it) {
      FlowGraphNode* ec_src_ptr = FindPtrOrNull(tec_to_node_, *it);
      CHECK_NOTNULL(ec_src_ptr);
      FlowGraphArc* arc = AddArcInternal(ec_src_ptr->id_, ec_node->id_);
      arc->cost_ = cost_model_->EquivClassToEquivClass(*it, equiv_class);
      // TODO(ionel): Set the capacity on the arc to a sensible value.
      arc->cap_upper_bound_ = 1;
      DIMACSChange *chg = new DIMACSNewArc(*arc);
      chg->set_comment("AddArcsFromToOtherEquivNodes: incoming");
      graph_changes_.push_back(chg);
    }
    delete equiv_class_to_connect.first;
  }
  // Add outgoing arcs.
  if (equiv_class_to_connect.second) {
    for (vector<EquivClass_t>::iterator
           it = equiv_class_to_connect.second->begin();
         it != equiv_class_to_connect.second->end(); ++it) {
      FlowGraphNode* ec_dst_ptr = FindPtrOrNull(tec_to_node_, *it);
      CHECK_NOTNULL(ec_dst_ptr);
      FlowGraphArc* arc = AddArcInternal(ec_node->id_, ec_dst_ptr->id_);
      arc->cost_ = cost_model_->EquivClassToEquivClass(equiv_class, *it);
      // TODO(ionel): Set the capacity on the arc to a sensible value.
      arc->cap_upper_bound_ = 1;
      DIMACSChange *chg = new DIMACSNewArc(*arc);
      chg->set_comment("AddArcsFromToOtherEquivNodes: outgoing");
      graph_changes_.push_back(chg);
    }
    delete equiv_class_to_connect.second;
  }
}

FlowGraphNode* FlowGraph::GetUnschedAggForJob(JobID_t job_id) {
  uint64_t* unsched_agg_node_id = FindOrNull(job_unsched_to_node_id_, job_id);
  if (unsched_agg_node_id == NULL) {
    return NULL;
  }
  return Node(*unsched_agg_node_id);
}

void FlowGraph::AddOrUpdateJobNodes(JobDescriptor* jd) {
  // First add an unscheduled aggregator node for this job
  // if none exists alread
  FlowGraphArc* unsched_agg_to_sink_arc;
  FlowGraphNode* unsched_agg_node;
  uint64_t* unsched_agg_node_id = FindOrNull(job_unsched_to_node_id_,
                                             JobIDFromString(jd->uuid()));
  if (!unsched_agg_node_id) {
    unsched_agg_node = AddNodeInternal(NextId());
    unsched_agg_node->type_ = FlowNodeType::JOB_AGGREGATOR;
    string comment;
    spf(&comment, "UNSCHED_AGG_for_%s", jd->uuid().c_str());
    unsched_agg_node->comment_ = comment;
    // ... and connect it directly to the sink
    unsched_agg_to_sink_arc = AddArcInternal(unsched_agg_node, sink_node_);
    unsched_agg_to_sink_arc->cap_upper_bound_ = 0;
    unsched_agg_to_sink_arc->cost_ =
        cost_model_->UnscheduledAggToSinkCost(JobIDFromString(jd->uuid()));
    // Record this for the future in the job <-> node ID lookup table
    CHECK(InsertIfNotPresent(&job_unsched_to_node_id_,
                             JobIDFromString(jd->uuid()),
                             unsched_agg_node->id_));
    // Add new job unscheduled agg to the graph changes.
    vector<FlowGraphArc*> unsched_arcs;
    unsched_arcs.push_back(unsched_agg_to_sink_arc);

    DIMACSChange *chg = new DIMACSAddNode(*unsched_agg_node, unsched_arcs);
    chg->set_comment("AddOrUpdateJobNodes: unsched_agg");
    graph_changes_.push_back(chg);
  } else {
    FlowGraphNode** unsched_agg_node_ptr = FindOrNull(node_map_,
                                                      *unsched_agg_node_id);
    unsched_agg_node = *unsched_agg_node_ptr;
    FlowGraphArc** lookup_ptr = FindOrNull(unsched_agg_node->outgoing_arc_map_,
                                           sink_node_->id_);
    CHECK_NOTNULL(lookup_ptr);
    unsched_agg_to_sink_arc = *lookup_ptr;
  }
  // TODO(gustafa): Maybe clear this and just fill it up on every iteration
  // instead of this first time.
  unsched_agg_nodes_.insert(unsched_agg_node->id_);

  // Now add the job's task nodes
  // TODO(malte): This is a simple BFS lashup; maybe we can do better?
  queue<TaskDescriptor*> q;
  if (FLAGS_add_root_task_to_graph) {
    q.push(jd->mutable_root_task());
  } else {
    TaskDescriptor* root_task = jd->mutable_root_task();
    for (RepeatedPtrField<TaskDescriptor>::iterator c_iter =
         root_task->mutable_spawned()->begin();
         c_iter != root_task->mutable_spawned()->end();
         ++c_iter) {
      // We do actually need to push tasks even if they are already completed,
      // failed or running, since they may have children eligible for
      // scheduling.
      q.push(&(*c_iter));
    }
  }

  while (!q.empty()) {
    TaskDescriptor* cur = q.front();
    q.pop();
    // Check if this node has already been added
    uint64_t* tn_ptr = FindOrNull(task_to_nodeid_map_, cur->uid());
    FlowGraphNode* task_node = tn_ptr ? Node(*tn_ptr) : NULL;
    if (cur->state() == TaskDescriptor::RUNNABLE && !task_node) {
      generate_trace_.TaskSubmitted(JobIDFromString(jd->uuid()), cur->uid());
      vector<FlowGraphArc*> task_arcs;
      task_node = AddNodeInternal(NextId());
      task_node->type_ = FlowNodeType::UNSCHEDULED_TASK;
      // Add the current task's node
      task_node->excess_ = 1;
      task_node->task_id_ = cur->uid();  // set task ID in node
      task_node->job_id_ = JobIDFromString(jd->uuid());
      sink_node_->excess_--;
      task_nodes_.insert(task_node->id_);
      // Insert a record for the node representing this task's ID
      InsertIfNotPresent(&task_to_nodeid_map_, cur->uid(), task_node->id_);
      // Log info
      VLOG(2) << "Adding edges for task " << cur->uid() << "'s node ("
              << task_node->id_ << "); task state is " << cur->state();
      // Arcs for this node
      AddArcsForTask(task_node, unsched_agg_node, &task_arcs);
      // Add the new task node to the graph changes

      DIMACSChange *chg = new DIMACSAddNode(*task_node, task_arcs);
      chg->set_comment("AddOrUpdateJobNodes: task node");
      graph_changes_.push_back(chg);

      AddTaskEquivClasses(task_node);
    } else if (cur->state() == TaskDescriptor::RUNNING ||
               cur->state() == TaskDescriptor::ASSIGNED) {
      // The task is already running, so it must have a node already
      //task_node->type_ = FlowNodeType::SCHEDULED_TASK;
    } else if (task_node) {
      VLOG(2) << "Ignoring task " << cur->uid()
              << ", as its node already exists.";
    } else {
      VLOG(2) << "Ignoring task " << cur->uid() << " [" << hex << cur
              << "], which is in state "
              << ENUM_TO_STRING(TaskDescriptor::TaskState, cur->state());
    }
    // Enqueue any existing children of this task
    for (RepeatedPtrField<TaskDescriptor>::iterator c_iter =
         cur->mutable_spawned()->begin();
         c_iter != cur->mutable_spawned()->end();
         ++c_iter) {
      // We do actually need to push tasks even if they are already completed,
      // failed or running, since they may have children eligible for
      // scheduling.
      q.push(&(*c_iter));
    }
  }
  // Set the excess on the unscheduled node to the difference between the
  // maximum number of running tasks for this job and the number of tasks
  // (F_j - N_j in Quincy terms).
  // TODO(malte): Stub -- this currently allows an unlimited number of tasks per
  // job to be scheduled.
  unsched_agg_node->excess_ = 0;
}

FlowGraphNode* FlowGraph::AddNodeInternal(uint64_t id) {
  FlowGraphNode* node = new FlowGraphNode(id);
  CHECK_NOTNULL(node);
  CHECK(InsertIfNotPresent(&node_map_, id, node));
  return node;
}

void FlowGraph::AddSpecialNodes() {
  // Sink node
  sink_node_ = AddNodeInternal(NextId());
  sink_node_->type_ = FlowNodeType::SINK;
  sink_node_->comment_ = "SINK";
  graph_changes_.push_back(new DIMACSAddNode(*sink_node_,
                                             vector<FlowGraphArc*>()));
  // N.B.: we do NOT create a cluster aggregator node here, since
  // not all cost models use one. Instead, cost models add it as a special
  // equivalence class.
}

void FlowGraph::AddResourceEquivClasses(FlowGraphNode* res_node) {
  ResourceID_t res_id = res_node->resource_id_;
  vector<EquivClass_t>* equiv_classes =
    cost_model_->GetResourceEquivClasses(res_id);
  // If we have no equivalence classes, there's nothing to do
  if (!equiv_classes)
    return;
  // Otherwise, add the ECs
  VLOG(2) << "Adding resource equiv classes for node " << res_node->id_;
  for (vector<EquivClass_t>::iterator it = equiv_classes->begin();
       it != equiv_classes->end(); ++it) {
    FlowGraphNode* ec_node_ptr = FindPtrOrNull(tec_to_node_, *it);
    VLOG(2) << "   EC: " << *it;
    if (ec_node_ptr == NULL) {
      // Node for resource equiv class doesn't yet exist.
      VLOG(2) << "    Adding node EC node for " << *it;
      AddEquivClassNode(*it);
    } else {
      // Node for resource equiv class already exists. Add arc from it.
      // XXX(ionel): We don't add arcs from tasks or other equiv classes
      // to the resource equiv class when a new resource is connected to it.
      FlowGraphArc* ec_arc =
        AddArcInternal(ec_node_ptr->id_, res_node->id_);
      // TODO(malte): N.B.: this assumes no PU sharing.
      ec_arc->cap_upper_bound_ = CountTaskSlotsBelowResourceNode(res_node);
      ec_arc->cost_ =
        cost_model_->EquivClassToResourceNode(*it, res_id);
      VLOG(2) << "    Adding arc from EC node " << ec_node_ptr->id_
              << " to " << res_node->id_ << " at cap "
              << ec_arc->cap_upper_bound_ << ", cost " << ec_arc->cost_ << "!";

      DIMACSChange *chg = new DIMACSNewArc(*ec_arc);
      chg->set_comment("AddResourceEquivClasses");
      graph_changes_.push_back(chg);
    }
  }
  delete equiv_classes;
}

void FlowGraph::AddResourceTopology(
    ResourceTopologyNodeDescriptor* resource_tree) {
  BFSTraverseResourceProtobufTreeReturnRTND(
      resource_tree,
      boost::bind(&FlowGraph::AddResourceNode, this, _1));
  BFSTraverseResourceProtobufTreeReturnRTND(
      resource_tree,
      boost::bind(&FlowGraph::ConfigureResourceNodeECs, this, _1));
}

void FlowGraph::AddResourceNode(
    ResourceTopologyNodeDescriptor* rtnd_ptr) {
  FlowGraphNode* new_node;
  CHECK_NOTNULL(rtnd_ptr);
  const ResourceTopologyNodeDescriptor& rtnd = *rtnd_ptr;
  // Add the node if it does not already exist
  if (!NodeForResourceID(ResourceIDFromString(rtnd.resource_desc().uuid()))) {
    vector<FlowGraphArc*> resource_arcs;
    uint64_t id = NextId();
    if (rtnd.resource_desc().has_friendly_name()) {
      VLOG(2) << "Adding node " << id << " for resource "
              << rtnd.resource_desc().uuid() << " ("
              << rtnd.resource_desc().friendly_name() << ")"
              << ", type " << ENUM_TO_STRING(ResourceDescriptor::ResourceType,
                                             rtnd.resource_desc().type());
    } else {
      VLOG(2) << "Adding node " << id << " for resource "
              << rtnd.resource_desc().uuid()
              << ", type " << ENUM_TO_STRING(ResourceDescriptor::ResourceType,
                                             rtnd.resource_desc().type());
    }
    new_node = AddNodeInternal(id);
    if (rtnd_ptr->resource_desc().type() == ResourceDescriptor::RESOURCE_PU) {
      new_node->type_ = FlowNodeType::PU;
    } else if (rtnd_ptr->resource_desc().type() ==
               ResourceDescriptor::RESOURCE_MACHINE) {
      new_node->type_ = FlowNodeType::MACHINE;
    } else {
      new_node->type_ = FlowNodeType::UNKNOWN;
    }
    InsertIfNotPresent(&resource_to_nodeid_map_,
                       ResourceIDFromString(rtnd.resource_desc().uuid()),
                       new_node->id_);
    new_node->resource_id_ = ResourceIDFromString(rtnd.resource_desc().uuid());
    if (rtnd.resource_desc().has_friendly_name())
      new_node->comment_ = rtnd.resource_desc().friendly_name();
    // Record the parent if we have one
    if (rtnd.has_parent_id()) {
      // Add arc from parent to us if it doesn't already exist
      FlowGraphNode* parent_node =
        NodeForResourceID(ResourceIDFromString(rtnd.parent_id()));
      CHECK_NOTNULL(parent_node);
      FlowGraphArc** arc = FindOrNull(parent_node->outgoing_arc_map_, id);
      if (!arc) {
        VLOG(2) << "Adding missing arc from parent "
                << parent_node->resource_id_
                << "(" << parent_node->id_ << ") to "
                << rtnd.resource_desc().uuid() << "("  << id << ").";
        // The arc will have a 0 capacity, but it will be updated
        // by the ConfigureResource methods.
        resource_arcs.push_back(AddArcInternal(parent_node->id_, id));
      }
      InsertIfNotPresent(&resource_to_parent_map_,
                         new_node->resource_id_,
                         ResourceIDFromString(rtnd.parent_id()));
    }
    // Add new resource node to the graph changes.
    DIMACSChange *chg = new DIMACSAddNode(*new_node, resource_arcs);
    chg->set_comment("AddResourceNode");
    graph_changes_.push_back(chg);

    if (rtnd_ptr->resource_desc().type() ==
        ResourceDescriptor::RESOURCE_MACHINE) {
      ResourceID_t res_id =
        ResourceIDFromString(rtnd_ptr->resource_desc().uuid());
      generate_trace_.AddMachine(res_id);
      // We call AddMachine here, but do *not* yet create the ECs, since the
      // outgoing arcs from the ECs must know the number of task slots in the
      // machine, which isn't clear until we've recursed further.
      cost_model_->AddMachine(rtnd_ptr);
    }
  } else {
    new_node = NodeForResourceID(
        ResourceIDFromString(rtnd.resource_desc().uuid()));
  }
  // Consider different cases: internal (branch) node and leaf node
  if (rtnd_ptr->children_size() > 0) {
    // 1) Node inside the tree with non-zero children (i.e. no leaf node)
    ConfigureResourceBranchNode(*rtnd_ptr, new_node);
  } else if (rtnd_ptr->has_parent_id()) {
    // 2) Leaves of the resource topology; add an arc to the sink node
    ConfigureResourceLeafNode(*rtnd_ptr, new_node);
  }
}

void FlowGraph::ConfigureResourceNodeECs(ResourceTopologyNodeDescriptor* rtnd) {
  FlowGraphNode* node = NodeForResourceID(
      ResourceIDFromString(rtnd->resource_desc().uuid()));
  // We only add the EC here so that we know the correct number of task slots
  // below it.
  if (rtnd->resource_desc().type() == ResourceDescriptor::RESOURCE_MACHINE) {
    AddResourceEquivClasses(node);
  }
}

void FlowGraph::AddEquivClassNode(EquivClass_t ec) {
  VLOG(2) << "Add equiv class " << ec;
  vector<FlowGraphArc*> ec_arcs;
  // Add the equivalence class flow graph node.
  FlowGraphNode* ec_node = AddNodeInternal(NextId());
  ec_node->type_ = FlowNodeType::EQUIVALENCE_CLASS;
  CHECK(InsertIfNotPresent(&tec_to_node_, ec, ec_node));
  string comment;
  spf(&comment, "EC_AGG_%ju", ec);
  ec_node->comment_ = comment;
  vector<TaskID_t>* task_pref_arcs =
    cost_model_->GetIncomingEquivClassPrefArcs(ec);
  if (task_pref_arcs) {
    // Add the incoming arcs to the equivalence class node.
    for (vector<TaskID_t>::iterator it = task_pref_arcs->begin();
         it != task_pref_arcs->end(); ++it) {
<<<<<<< HEAD
      FlowGraphNode* task_node = NodeForTaskID(*it);
      CHECK_NOTNULL(task_node);
      FlowGraphArc* ec_arc =
        AddArcInternal(task_node->id_, ec_node->id_);
=======
<<<<<<< HEAD
      FlowGraphNode* task_node = NodeForTaskID(*it);
      CHECK_NOTNULL(task_node);
      CHECK(task_node != NULL) << "Task ID requested was " << *it;
      FlowGraphArc* ec_arc =
        AddArcInternal(task_node->id_, ec_node->id_);
=======
      FlowGraphArc* ec_arc =
        AddArcInternal(NodeForTaskID(*it)->id_, ec_node->id_);
>>>>>>> f5b21e90cd806ae46742435f6e28bcf9507bc4d7
>>>>>>> dd5228bc
      // XXX(ionel): Increase the capacity if we want to allow for PU sharing.
      ec_arc->cap_upper_bound_ = 1;
      ec_arc->cost_ =
        cost_model_->TaskToEquivClassAggregator(*it, ec);
      ec_arcs.push_back(ec_arc);
    }
    delete task_pref_arcs;
  }
  vector<ResourceID_t>* res_pref_arcs =
    cost_model_->GetOutgoingEquivClassPrefArcs(ec);
  if (res_pref_arcs) {
    // Add the outgoing arcs from the equivalence class node.
    for (vector<ResourceID_t>::iterator it = res_pref_arcs->begin();
         it != res_pref_arcs->end(); ++it) {
      FlowGraphNode* rn = NodeForResourceID(*it);
      CHECK_NOTNULL(rn);
      FlowGraphArc* ec_arc =
        AddArcInternal(ec_node->id_, rn->id_);
      // TODO(malte): N.B.: this assumes no PU sharing.
      ec_arc->cap_upper_bound_ = CountTaskSlotsBelowResourceNode(rn);
      ec_arc->cost_ =
        cost_model_->EquivClassToResourceNode(ec, *it);
      VLOG(2) << "    adding arc from EC node " << ec_node->id_
              << " to " << rn->id_ << " at cap "
              << ec_arc->cap_upper_bound_ << ", cost " << ec_arc->cost_ << "!";
      ec_arcs.push_back(ec_arc);
    }
    delete res_pref_arcs;
  }
  // Add the new equivalence node to the graph changes
  DIMACSChange *chg = new DIMACSAddNode(*ec_node, ec_arcs);
  chg->set_comment("AddEquivClassNode");
  graph_changes_.push_back(chg);
  VLOG(1) << "Adding equivalence class node, with change "
          << chg->GenerateChange();
  AddArcsFromToOtherEquivNodes(ec, ec_node);
}

void FlowGraph::AddTaskEquivClasses(FlowGraphNode* task_node) {
  vector<EquivClass_t>* equiv_classes =
    cost_model_->GetTaskEquivClasses(task_node->task_id_);
  // If there are no equivalence classes, there's nothing to do
  if (!equiv_classes)
    return;
  // Otherwise, add the ECs
  for (vector<EquivClass_t>::iterator it = equiv_classes->begin();
       it != equiv_classes->end(); ++it) {
    FlowGraphNode* ec_node_ptr = FindPtrOrNull(tec_to_node_, *it);
    if (ec_node_ptr == NULL) {
      // Node for task equiv class doesn't yet exist.
      AddEquivClassNode(*it);
    } else {
      // Node for task equiv class already exists. Add arc to it.
      // XXX(ionel): We don't add new arcs from the equivalence class to
      // resource nodes when we add a new arc from a task to the equiv class.
      // We may want to do add some in the future.
      FlowGraphArc* ec_arc =
        AddArcInternal(task_node->id_, ec_node_ptr->id_);
      ec_arc->cap_upper_bound_ = 1;
      ec_arc->cost_ =
        cost_model_->TaskToEquivClassAggregator(task_node->task_id_, *it);

      DIMACSChange *chg = new DIMACSNewArc(*ec_arc);
      chg->set_comment("AddTaskEquivClasses");
      graph_changes_.push_back(chg);
    }
  }
  delete equiv_classes;
}

void FlowGraph::AdjustUnscheduledAggToSinkCapacityGeneratingDelta(
    JobID_t job, int64_t delta) {
  uint64_t* unsched_agg_node_id = FindOrNull(job_unsched_to_node_id_, job);
  CHECK_NOTNULL(unsched_agg_node_id);
  FlowGraphArc** lookup_ptr =
      FindOrNull(Node(*unsched_agg_node_id)->outgoing_arc_map_,
                 sink_node_->id_);
  CHECK_NOTNULL(lookup_ptr);
  FlowGraphArc* unsched_agg_to_sink_arc = *lookup_ptr;
  unsched_agg_to_sink_arc->cap_upper_bound_ += delta;

  DIMACSChange *chg = new DIMACSChangeArc(*unsched_agg_to_sink_arc);
  chg->set_comment("AdjustUnscheduledAggToSinkCapacityGeneratingDelta");
  graph_changes_.push_back(chg);
}

void FlowGraph::AdjustUnscheduledAggArcCosts() {
  unordered_map<JobID_t, uint64_t,
                boost::hash<boost::uuids::uuid> >::iterator it =
      job_unsched_to_node_id_.begin();
  for (; it != job_unsched_to_node_id_.end(); ++it) {
    FlowGraphNode* unsched_node = Node(it->second);
    for (unordered_map<uint64_t, FlowGraphArc*>::iterator
         ait = unsched_node->incoming_arc_map_.begin();
         ait != unsched_node->incoming_arc_map_.end();) {
      unordered_map<uint64_t, FlowGraphArc*>::iterator ait_tmp = ait;
      ++ait;
      FlowGraphArc* arc = ait_tmp->second;
      CHECK_NOTNULL(arc);
      TaskID_t task_id = Node(arc->src_)->task_id_;

      Cost_t new_cost = cost_model_->TaskToUnscheduledAggCost(task_id);
      CHECK_GE(new_cost, 0);
      if ((uint64_t)new_cost != arc->cost_) {
        arc->cost_ = new_cost;
        DIMACSChange *chg = new DIMACSChangeArc(*arc);
        chg->set_comment("AdjustUnscheduledAggArcCosts");
        graph_changes_.push_back(chg);
      }
    }
  }
}

void FlowGraph::ConfigureResourceBranchNode(
    const ResourceTopologyNodeDescriptor& rtnd, FlowGraphNode* new_node) {
  // Add internal arc from parent
  if (rtnd.has_parent_id()) {
    FlowGraphNode* parent_node = NodeForResourceID(
        ResourceIDFromString(rtnd.parent_id()));
    CHECK(parent_node != NULL) << "Could not find parent node with ID "
                               << rtnd.parent_id();
    // Find the arc from parent node (which should have been added before)
    FlowGraphArc* arc = FindPtrOrNull(parent_node->outgoing_arc_map_,
                                      new_node->id_);
    CHECK_NOTNULL(arc);
    // Set initial capacity to 0; this will be updated as leaves are added
    // below this node!
    arc->cap_upper_bound_ = 0;
    arc->cost_ =
        cost_model_->ResourceNodeToResourceNodeCost(
            parent_node->resource_id_, new_node->resource_id_);
    // XXX(ionel): The new arc has a capacity of 0. This is treated as an arc
    // removal by the DIMACS extended. We add the arc to the graph changes later
    // when we change the capacity.
    // graph_changes_.push_back(new DIMACSChangeArc(*arc));
  } else if (new_node->type_ != FlowNodeType::GLOBAL_AGGREGATOR &&
             rtnd.resource_desc().type() !=
               ResourceDescriptor::RESOURCE_COORDINATOR &&
             rtnd.resource_desc().type() !=
               ResourceDescriptor::RESOURCE_MACHINE &&
             rtnd.resource_desc().type() !=
               ResourceDescriptor::RESOURCE_PU) {
    // Having no parent is only okay if we're the root node
    // TODO(malte): we currently override this for the RESOURCE_MACHINE
    // and RESOURCE_PU cases to avoid unit tests (which have no coordinator
    // node) failing.
    // Come back to fix.
    LOG(FATAL) << "Found child without parent_id set! This will lead to an "
               << "inconsistent flow graph! child ID: "
               << rtnd.resource_desc().uuid();
  }
}

void FlowGraph::ConfigureResourceLeafNode(
    const ResourceTopologyNodeDescriptor& rtnd, FlowGraphNode* new_node) {
  VLOG(2) << "Considering node " << rtnd.resource_desc().uuid()
          << ", which has parent "
          << (rtnd.has_parent_id() ? rtnd.parent_id() : "NONE");
  VLOG(2) << "Adding arc from leaf resource " << rtnd.resource_desc().uuid()
          << " to sink node.";
  if (rtnd.resource_desc().type() != ResourceDescriptor::RESOURCE_PU)
    LOG(FATAL) << "Leaf resource " << rtnd.resource_desc().uuid()
               << " is not a PU! This may yield an unschedulable flow!";
  FlowGraphNode* cur_node = NodeForResourceID(
      ResourceIDFromString(rtnd.resource_desc().uuid()));
  CHECK(cur_node != NULL) << "Could not find leaf node with ID "
                          << rtnd.resource_desc().uuid();
  cur_node->type_ = FlowNodeType::PU;
  FlowGraphArc* arc = AddArcInternal(cur_node->id_, sink_node_->id_);
  arc->cap_upper_bound_ = 1;
  // TODO(malte): change this if support time-sharing
  arc->cost_ =
      cost_model_->LeafResourceNodeToSinkCost(cur_node->resource_id_);
  leaf_nodes_.insert(cur_node->id_);
  leaf_res_ids_->insert(cur_node->resource_id_);

  DIMACSChange *chg = new DIMACSNewArc(*arc);
  chg->set_comment("ConfigureResourceLeafNode");
  graph_changes_.push_back(chg);
  // Add flow capacity to parent nodes until we hit the root node
  FlowGraphNode* parent = cur_node;
  ResourceID_t* parent_id;
  while ((parent_id = FindOrNull(resource_to_parent_map_,
                                 parent->resource_id_)) != NULL) {
    uint64_t cur_id = parent->id_;
    parent = NodeForResourceID(*parent_id);
    FlowGraphArc* arc = FindPtrOrNull(parent->outgoing_arc_map_, cur_id);
    CHECK_NOTNULL(arc);
    VLOG(2) << "Adding capacity on edge from " << *parent_id << " ("
            << parent->id_ << ") to " << cur_id << " ("
            << arc->cap_upper_bound_ << " -> "
            << arc->cap_upper_bound_ + 1 << ")";
    arc->cap_upper_bound_ += 1;

    DIMACSChange *chg = new DIMACSChangeArc(*arc);
    chg->set_comment("ConfigureResourceLeafNode");
    graph_changes_.push_back(chg);
  }
}

bool FlowGraph::CheckNodeType(uint64_t node, FlowNodeType type) {
  FlowNodeType node_type = Node(node)->type_;
  return (node_type == type);
}

void FlowGraph::ChangeArc(FlowGraphArc* arc, uint64_t cap_lower_bound,
                          uint64_t cap_upper_bound, uint64_t cost,
                          const char *comment) {
  arc->cap_lower_bound_ = cap_lower_bound;
  arc->cap_upper_bound_ = cap_upper_bound;
  arc->cost_ = cost;
  if (!arc->cap_upper_bound_) {
    DeleteArcGeneratingDelta(arc, comment);
  } else {
    DIMACSChange *chg = new DIMACSChangeArc(*arc);
    chg->set_comment(comment);
    graph_changes_.push_back(chg);
  }
}

uint32_t FlowGraph::CountTaskSlotsBelowResourceNode(FlowGraphNode* node) {
  uint32_t task_slot_count = 0;
  // Iterate over the children of this node to find leaves and aggregate
  // their capacities to the sink.
  // Assumes acyclicity, which we have in any reasonable flow graph
  queue<FlowGraphNode*> q;
  q.push(node);
  // BFS over subtree
  while (!q.empty()) {
    FlowGraphNode* n = q.front();
    q.pop();
    for (unordered_map<uint64_t, FlowGraphArc*>::iterator it =
         n->outgoing_arc_map_.begin();
         it != n->outgoing_arc_map_.end();
         ++it) {
      if (it->second->dst_node_->type_ == FlowNodeType::SINK) {
        task_slot_count += it->second->cap_upper_bound_;
      } else {
        q.push(it->second->dst_node_);
      }
    }
  }
  return task_slot_count;
}

void FlowGraph::DeleteArcGeneratingDelta(FlowGraphArc* arc,
                                         const char *comment) {
  arc->cap_lower_bound_ = 0;
  arc->cap_upper_bound_ = 0;

  DIMACSChange *chg = new DIMACSChangeArc(*arc);
  chg->set_comment(comment);
  graph_changes_.push_back(chg);
  DeleteArc(arc);
}

void FlowGraph::DeleteArc(FlowGraphArc* arc) {
  // Remove the arc from the incoming and outgoing collections.
  arc->src_node_->outgoing_arc_map_.erase(arc->dst_node_->id_);
  arc->dst_node_->incoming_arc_map_.erase(arc->src_node_->id_);
  // First remove various meta-data relating to this arc
  arc_set_.erase(arc);
  // Then delete the arc itself
  delete arc;
}

void FlowGraph::DeleteNode(FlowGraphNode* node, const char *comment) {
  // First remove all outgoing arcs
  for (unordered_map<uint64_t, FlowGraphArc*>::iterator it =
         node->outgoing_arc_map_.begin();
       it != node->outgoing_arc_map_.end();) {
    CHECK_EQ(it->first, it->second->dst_);
    CHECK_EQ(node->id_, it->second->src_);
    CHECK_EQ(it->second->dst_node_->incoming_arc_map_.erase(it->second->src_),
             1);
    unordered_map<uint64_t, FlowGraphArc*>::iterator it_tmp = it;
    ++it;
    DeleteArc(it_tmp->second);
  }
  node->outgoing_arc_map_.clear();
  // Remove all incoming arcs.
  for (unordered_map<uint64_t, FlowGraphArc*>::iterator it =
         node->incoming_arc_map_.begin();
       it != node->incoming_arc_map_.end();) {
    CHECK_EQ(node->id_, it->second->dst_);
    CHECK_EQ(it->first, it->second->src_);
    CHECK_EQ(it->second->src_node_->outgoing_arc_map_.erase(it->second->dst_),
             1);
    unordered_map<uint64_t, FlowGraphArc*>::iterator it_tmp = it;
    ++it;
    DeleteArc(it_tmp->second);
  }
  node->incoming_arc_map_.clear();
  node_map_.erase(node->id_);

  DIMACSChange *chg = new DIMACSRemoveNode(*node);
  chg->set_comment(comment);
  graph_changes_.push_back(chg);
  delete node;
}

void FlowGraph::DeleteResourceNode(FlowGraphNode* res_node,
                                   const char *comment) {
  ResourceID_t res_id = res_node->resource_id_;
  ResourceID_t res_id_tmp = res_id;
  resource_to_parent_map_.erase(res_id);
  unused_ids_.push(res_node->id_);
  leaf_nodes_.erase(res_node->id_);
  // This erase is going to delete the res_id. That's why we use
  // res_id_tmp from now onwards.
  leaf_res_ids_->erase(res_id);
  resource_to_nodeid_map_.erase(res_id_tmp);
  VLOG(2) << "Deleting node " << res_node->id_;
  DeleteNode(res_node, comment);
  vector<EquivClass_t>* equiv_classes =
    cost_model_->GetResourceEquivClasses(res_id_tmp);
  // If there are no equivalence classes, we're done
  if (!equiv_classes)
    return;
  // Otherwise, delete the equivalence class nodes if required
  for (vector<EquivClass_t>::iterator it = equiv_classes->begin();
       it != equiv_classes->end(); ++it) {
    DeleteOrUpdateIncomingEquivNode(*it, comment);
  }
  delete equiv_classes;
}

void FlowGraph::DeleteOrUpdateIncomingEquivNode
                            (EquivClass_t task_equiv, const char *comment) {
  FlowGraphNode* equiv_node_ptr = FindPtrOrNull(tec_to_node_, task_equiv);
  if (equiv_node_ptr == NULL) {
    // Equiv class node can be NULL because all it's task are running
    // and are directly connected to resource nodes.
    return;
  }
  if (equiv_node_ptr->outgoing_arc_map_.size() == 0) {
    VLOG(2) << "Deleting resource_equiv class: " << task_equiv;
    // The equiv class doesn't have any incoming arcs from tasks.
    // We can remove the node.
    tec_to_node_.erase(task_equiv);
    unused_ids_.push(equiv_node_ptr->id_);
    DeleteNode(equiv_node_ptr, comment);
  } else {
    // TODO(ionel): We may want to reduce the number of outgoing
    // arcs from the equiv class to cores. However, this is not
    // mandatory.
  }
}

void FlowGraph::DeleteOrUpdateOutgoingEquivNode(EquivClass_t task_equiv,
                                                const char *comment) {
  FlowGraphNode* equiv_node_ptr = FindPtrOrNull(tec_to_node_, task_equiv);
  if (equiv_node_ptr == NULL) {
    // Equiv class node can be NULL because all it's task are running
    // and are directly connected to resource nodes.
    return;
  }
  if (equiv_node_ptr->incoming_arc_map_.size() == 0) {
    VLOG(2) << "Deleting task_equiv class: " << task_equiv;
    // The equiv class doesn't have any incoming arcs from tasks.
    // We can remove the node.
    tec_to_node_.erase(task_equiv);
    unused_ids_.push(equiv_node_ptr->id_);
    DeleteNode(equiv_node_ptr, comment);
  } else {
    // TODO(ionel): We may want to reduce the number of outgoing
    // arcs from the equiv class to cores. However, this is not
    // mandatory.
  }
}

void FlowGraph::DeleteTaskNode(TaskID_t task_id, const char *comment) {
  uint64_t* node_id = FindOrNull(task_to_nodeid_map_, task_id);
  CHECK_NOTNULL(node_id);
  FlowGraphNode* node = Node(*node_id);
  // Increase the sink's excess and set this node's excess to zero
  node->excess_ = 0;
  sink_node_->excess_++;
  // Find the unscheduled node for this job and decrement its outgoing capacity
  // TODO(malte): this is only relevant if we support preemption; otherwise the
  // capcacity will already have been deducted (as part of PinTaskToNode,
  // currently).
  // Then remove node meta-data
  VLOG(2) << "Deleting task node with id " << node->id_ << ", task id "
          << node->task_id_;
  task_nodes_.erase(node->task_id_);
  unused_ids_.push(node->id_);
  task_to_nodeid_map_.erase(task_id);
  // Then remove the node itself. This needs to happen first, so that the arc
  // counts for ECs are correct.
  DeleteNode(node, comment);
  vector<EquivClass_t>* equiv_classes =
    cost_model_->GetTaskEquivClasses(task_id);
  // If there are no ECs, we're done
  if (!equiv_classes)
    return;
  // Otherwise, delete the EC aggregators if necessary
  for (vector<EquivClass_t>::iterator it = equiv_classes->begin();
       it != equiv_classes->end(); ++it) {
    DeleteOrUpdateOutgoingEquivNode(*it, comment);
  }
  delete equiv_classes;
}

FlowGraphArc* FlowGraph::GetArc(FlowGraphNode* src, FlowGraphNode* dst) {
  unordered_map<uint64_t, FlowGraphArc*>::iterator arc_it =
    src->outgoing_arc_map_.find(dst->id_);
  if (arc_it == src->outgoing_arc_map_.end()) {
    LOG(FATAL) << "Could not find arc";
  }
  return arc_it->second;
}

void FlowGraph::JobCompleted(JobID_t job_id) {
  uint64_t* unsched_node_id = FindOrNull(job_unsched_to_node_id_, job_id);
  CHECK_NOTNULL(unsched_node_id);
  FlowGraphNode* node = Node(*unsched_node_id);
  for (unordered_map<uint64_t, FlowGraphArc*>::iterator
         it = node->incoming_arc_map_.begin();
       it != node->incoming_arc_map_.end();) {
    unordered_map<uint64_t, FlowGraphArc*>::iterator it_tmp = it;
    ++it;
    FlowGraphArc* arc = it_tmp->second;
    CHECK_NOTNULL(arc);
    FlowGraphNode* task_node = arc->src_node_;
    CHECK_NOTNULL(task_node);
    CHECK_EQ(task_node->job_id_, job_id);
    generate_trace_.TaskCompleted(task_node->task_id_);
    DeleteTaskNode(task_node->task_id_, "JobCompleted: task node");
    cost_model_->RemoveTask(task_node->task_id_);
  }
  CHECK_EQ(node->incoming_arc_map_.size(), 0);
  job_unsched_to_node_id_.erase(job_id);
  unused_ids_.push(node->id_);
  DeleteNode(node, "JobCompleted: unsched");
}

uint64_t FlowGraph::NextId() {
  if (FLAGS_randomize_flow_graph_node_ids) {
    if (unused_ids_.empty()) {
      PopulateUnusedIds(current_id_ * 2);
    }
    uint64_t new_id = unused_ids_.front();
    unused_ids_.pop();
    ids_created_.push_back(new_id);
    return new_id;
  } else {
    if (unused_ids_.empty()) {
      ids_created_.push_back(current_id_);
      return current_id_++;
    } else {
      uint64_t new_id = unused_ids_.front();
      unused_ids_.pop();
      ids_created_.push_back(new_id);
      return new_id;
    }
  }
}

FlowGraphNode* FlowGraph::NodeForResourceID(const ResourceID_t& res_id) {
  uint64_t* id = FindOrNull(resource_to_nodeid_map_, res_id);
  // Returns NULL if resource unknown
  if (!id)
    return NULL;
  VLOG(2) << "Resource " << res_id << " is represented by node " << *id;
  FlowGraphNode** node_ptr = FindOrNull(node_map_, *id);
  return (node_ptr ? *node_ptr : NULL);
}

FlowGraphNode* FlowGraph::NodeForTaskID(TaskID_t task_id) {
  uint64_t* id = FindOrNull(task_to_nodeid_map_, task_id);
  // Returns NULL if task unknown
  if (!id)
    return NULL;
  VLOG(2) << "Task " << task_id << " is represented by node " << *id;
  FlowGraphNode** node_ptr = FindOrNull(node_map_, *id);

  return (node_ptr ? *node_ptr : NULL);
}

void FlowGraph::PinTaskToNode(FlowGraphNode* task_node,
                              FlowGraphNode* res_node) {
  // Remove all arcs apart from the task -> resource mapping;
  // note that this effectively disables preemption!
  for (unordered_map<uint64_t, FlowGraphArc*>::iterator it =
         task_node->outgoing_arc_map_.begin();
       it != task_node->outgoing_arc_map_.end(); ) {
    VLOG(2) << "Deleting arc from " << it->second->src_ << " to "
            << it->second->dst_;
    unordered_map<uint64_t, FlowGraphArc*>::iterator it_tmp = it;
    ++it;
    DeleteArcGeneratingDelta(it_tmp->second, "PinTaskToNode");
  }
  // Remove this task's potential flow from the per-job unscheduled
  // aggregator's outgoing edge
  AdjustUnscheduledAggToSinkCapacityGeneratingDelta(task_node->job_id_, -1);
  // Re-add a single arc from the task to the resource node
  FlowGraphArc* new_arc = AddArcInternal(task_node, res_node);
  new_arc->cap_upper_bound_ = 1;

  DIMACSChange *chg = new DIMACSNewArc(*new_arc);
  chg->set_comment("PinTaskToNode");
  graph_changes_.push_back(chg);
}

void FlowGraph::PopulateUnusedIds(uint64_t new_current_id) {
  srand(42);
  vector<uint64_t> ids;
  for (uint64_t index = current_id_; index < new_current_id; ++index) {
    ids.push_back(index);
  }
  random_shuffle(ids.begin(), ids.end());
  for (vector<uint64_t>::iterator it = ids.begin(); it != ids.end(); ++it) {
    unused_ids_.push(*it);
  }
  current_id_ = new_current_id;
}

void FlowGraph::RemoveMachine(ResourceID_t res_id) {
  generate_trace_.RemoveMachine(res_id);
  uint64_t* node_id = FindOrNull(resource_to_nodeid_map_, res_id);
  CHECK_NOTNULL(node_id);
  RemoveMachineSubTree(Node(*node_id));
  cost_model_->RemoveMachine(res_id);
}

void FlowGraph::RemoveMachineSubTree(FlowGraphNode* res_node) {
  while (true) {
    unordered_map<uint64_t, FlowGraphArc*>::iterator
      it = res_node->outgoing_arc_map_.begin();
    if (it == res_node->outgoing_arc_map_.end()) {
      break;
    }
    if (it->second->dst_node_->resource_id_.is_nil()) {
      // The node is not a resource node. We will just delete the arc to it.
      DeleteArc(it->second);
      continue;
    }
    if (it->second->dst_node_->type_ == FlowNodeType::PU ||
        it->second->dst_node_->type_ == FlowNodeType::MACHINE ||
        it->second->dst_node_->type_ == FlowNodeType::UNKNOWN) {
      RemoveMachineSubTree(it->second->dst_node_);
    } else {
      // The node is not a machine related node. We will just delete the arc
      // to it.
      DeleteArc(it->second);
    }
  }
  // We've deleted all its children. Now we can delete the node itself.
  DeleteResourceNode(res_node, "RemoveMachineSubTree");
}

void FlowGraph::TaskCompleted(TaskID_t tid) {
  generate_trace_.TaskCompleted(tid);
  DeleteTaskNode(tid, "TaskCompleted");
  cost_model_->RemoveTask(tid);
}

void FlowGraph::TaskEvicted(TaskID_t tid, ResourceID_t res_id) {
  generate_trace_.TaskEvicted(tid);
  UpdateArcsForEvictedTask(tid, res_id);
  // We do not have to remove the task from the cost model because
  // the task will still exist in the flow graph at the end of
  // UpdateArcsForEvictedTask.
}

void FlowGraph::TaskFailed(TaskID_t tid) {
  generate_trace_.TaskFailed(tid);
  DeleteTaskNode(tid, "TaskFailed");
  cost_model_->RemoveTask(tid);
}

void FlowGraph::TaskKilled(TaskID_t tid) {
  generate_trace_.TaskKilled(tid);
  DeleteTaskNode(tid, "TaskKilled");
  cost_model_->RemoveTask(tid);
}

void FlowGraph::TaskScheduled(TaskID_t tid, ResourceID_t res_id) {
  generate_trace_.TaskScheduled(tid, res_id);
  UpdateArcsForBoundTask(tid, res_id);
}

void FlowGraph::UpdateArcsForBoundTask(TaskID_t tid, ResourceID_t res_id) {
  FlowGraphNode* task_node = NodeForTaskID(tid);
  FlowGraphNode* assigned_res_node = NodeForResourceID(res_id);
  CHECK_NOTNULL(task_node);
  CHECK_NOTNULL(assigned_res_node);
  if (!FLAGS_preemption) {
    // After the task is bound, we now remove all of its edges into the flow
    // graph apart from the bound resource.
    // N.B.: This disables preemption and migration!
    VLOG(2) << "Disabling preemption for " << tid;
    // Disable preemption
    PinTaskToNode(task_node, assigned_res_node);
  }
}

void FlowGraph::UpdateArcsForEvictedTask(TaskID_t task_id,
                                         ResourceID_t res_id) {
  FlowGraphNode* task_node = NodeForTaskID(task_id);
  if (!FLAGS_preemption) {
    // Delete outgoing arcs for running task.
    for (unordered_map<uint64_t, FlowGraphArc*>::iterator it =
           task_node->outgoing_arc_map_.begin();
         it != task_node->outgoing_arc_map_.end();) {
      unordered_map<uint64_t, FlowGraphArc*>::iterator it_tmp = it;
      ++it;
      DeleteArc(it_tmp->second);
    }
    // Add back arcs to equiv class node, unscheduled agg and to
    // resource topology agg.
    vector<FlowGraphArc*> *task_arcs = new vector<FlowGraphArc*>();
    uint64_t* unsched_agg_node_id = FindOrNull(job_unsched_to_node_id_,
                                               task_node->job_id_);
    FlowGraphNode** unsched_agg_node_ptr =
      FindOrNull(node_map_, *unsched_agg_node_id);
    CHECK_NOTNULL(unsched_agg_node_ptr);

    AddArcsForTask(task_node, *unsched_agg_node_ptr, task_arcs);
    for (vector<FlowGraphArc*>::iterator it = task_arcs->begin();
         it != task_arcs->end(); ++it) {
      DIMACSChange *chg = new DIMACSNewArc(**it);
      chg->set_comment("UpdateArcsForEvictedTask");
      graph_changes_.push_back(chg);
    }
    delete task_arcs;

    AddTaskEquivClasses(task_node);

    // Add this task's potential flow from the per-job unscheduled
    // aggregator's outgoing edge
    AdjustUnscheduledAggToSinkCapacityGeneratingDelta(task_node->job_id_, 1);
  }
}

void FlowGraph::UpdateResourceNode(
    ResourceTopologyNodeDescriptor* rtnd_ptr) {
  CHECK_NOTNULL(rtnd_ptr);
  const ResourceTopologyNodeDescriptor& rtnd = *rtnd_ptr;
  ResourceID_t res_id = ResourceIDFromString(rtnd.resource_desc().uuid());
  // First of all, check if this node already exists in our resource topology
  uint64_t* found_node = FindOrNull(resource_to_nodeid_map_, res_id);
  VLOG(2) << "Considering resource " << res_id << ", which is "
          << (found_node ? *found_node : 0);
  if (found_node) {
    // Check if its parent is identical
    if (rtnd.has_parent_id()) {
      ResourceID_t* old_parent_id = FindOrNull(resource_to_parent_map_, res_id);
      ResourceID_t new_parent_id = ResourceIDFromString(rtnd.parent_id());
      // We didn't have a parent or the parent we had was different, so we need
      // to move the node
      if (!old_parent_id || *old_parent_id != new_parent_id) {
        // If not, we need to move it to the new parent
        InsertOrUpdate(&resource_to_parent_map_, res_id, new_parent_id);
        // Remove arc corresponding to the old parent/child relationship
        uint64_t* new_parent_node =
            FindOrNull(resource_to_nodeid_map_, new_parent_id);
        CHECK_NOTNULL(new_parent_node);
        LOG(FATAL) << "Moving resources to new parents not supported yet";
      }
      // Parent is the same as before (and not NULL)
      if (old_parent_id) {
        uint64_t* old_parent_node =
            FindOrNull(resource_to_nodeid_map_, *old_parent_id);
        CHECK_NOTNULL(old_parent_node);
        // TODO(malte): Is there anything we need to do here?
      }
    }
    // Check if any children need adding
    for (RepeatedPtrField<ResourceTopologyNodeDescriptor>::pointer_iterator
         child_iter = rtnd_ptr->mutable_children()->pointer_begin();
         child_iter != rtnd_ptr->mutable_children()->pointer_end();
         ++child_iter) {
      uint64_t* child_node =
        FindOrNull(resource_to_nodeid_map_,
                   ResourceIDFromString((*child_iter)->resource_desc().uuid()));
      if (!child_node)
        AddResourceTopology(*child_iter);
    }
  } else {
    // It does not already exist, so add it.
    VLOG(1) << "Adding new resource " << res_id << " to flow graph.";
    // N.B.: We need to ensure we hook in at the right place here by setting the
    // parent ID appropriately if it is not already.
    AddResourceNode(rtnd_ptr);
  }
}

void FlowGraph::UpdateResourceTopology(
    ResourceTopologyNodeDescriptor* resource_tree) {
  // N.B.: This only considers ADDITION of resources currently; if resources
  // are removed from the topology (e.g. due to a failure), they won't
  // disappear via this method.
  BFSTraverseResourceProtobufTreeReturnRTND(
      resource_tree,
      boost::bind(&FlowGraph::UpdateResourceNode, this, _1));
  VLOG(2) << "Updated resource topology in flow scheduler.";
}

void FlowGraph::ResetChanges() {
  for (vector<DIMACSChange*>::iterator it = graph_changes_.begin();
       it != graph_changes_.end(); ) {
    vector<DIMACSChange*>::iterator it_tmp = it;
    ++it;
    delete *it_tmp;
  }
  graph_changes_.clear();
  ids_created_.clear();
}

void FlowGraph::ComputeTopologyStatistics(
    FlowGraphNode* node,
    boost::function<FlowGraphNode*(FlowGraphNode*, FlowGraphNode*)> gather) {
  queue<FlowGraphNode*> to_visit;
  set<FlowGraphNode*> processed;
  to_visit.push(node);
  processed.insert(node);
  while (!to_visit.empty()) {
    FlowGraphNode* cur_node = to_visit.front();
    to_visit.pop();
    for (unordered_map<uint64_t, FlowGraphArc*>::iterator it =
           cur_node->incoming_arc_map_.begin();
         it != cur_node->incoming_arc_map_.end(); ++it) {
      it->second->src_node_ = gather(it->second->src_node_, cur_node);
      if (processed.find(it->second->src_node_) == processed.end()) {
        to_visit.push(it->second->src_node_);
        processed.insert(it->second->src_node_);
      }
    }
  }
}

}  // namespace firmament<|MERGE_RESOLUTION|>--- conflicted
+++ resolved
@@ -478,23 +478,11 @@
     // Add the incoming arcs to the equivalence class node.
     for (vector<TaskID_t>::iterator it = task_pref_arcs->begin();
          it != task_pref_arcs->end(); ++it) {
-<<<<<<< HEAD
-      FlowGraphNode* task_node = NodeForTaskID(*it);
-      CHECK_NOTNULL(task_node);
-      FlowGraphArc* ec_arc =
-        AddArcInternal(task_node->id_, ec_node->id_);
-=======
-<<<<<<< HEAD
       FlowGraphNode* task_node = NodeForTaskID(*it);
       CHECK_NOTNULL(task_node);
       CHECK(task_node != NULL) << "Task ID requested was " << *it;
       FlowGraphArc* ec_arc =
         AddArcInternal(task_node->id_, ec_node->id_);
-=======
-      FlowGraphArc* ec_arc =
-        AddArcInternal(NodeForTaskID(*it)->id_, ec_node->id_);
->>>>>>> f5b21e90cd806ae46742435f6e28bcf9507bc4d7
->>>>>>> dd5228bc
       // XXX(ionel): Increase the capacity if we want to allow for PU sharing.
       ec_arc->cap_upper_bound_ = 1;
       ec_arc->cost_ =
